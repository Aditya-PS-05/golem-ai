--- conflicted
+++ resolved
@@ -20,18 +20,15 @@
     "search/meilisearch",
     "search/opensearch",
     "search/typesense",
-<<<<<<< HEAD
     "graph/graph",
     "graph/arangodb",
     "graph/janusgraph",
     "graph/neo4j"
-=======
     "video/video",
     "video/kling",
     "video/runway",
     "video/veo",
     "video/stability",
->>>>>>> 9ac145df
 ]
 
 [profile.release]
@@ -42,11 +39,8 @@
 [workspace.dependencies]
 golem-llm = { path = "llm/llm", version = "0.0.0", default-features = false }
 golem-search = { path = "search/search", version = "0.0.0", default-features = false}
-<<<<<<< HEAD
 golem-graph = { path = "graph/graph" , version = "0.0.0" ,default-features =false}
-=======
 golem-video = { path = "video/video", version = "0.0.0", default-features = false}
->>>>>>> 9ac145df
 golem-rust = "1.6.0"
 log = "0.4.27"
 reqwest = { git = "https://github.com/golemcloud/reqwest", branch = "update-may-2025", features = [
