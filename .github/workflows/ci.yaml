--- conflicted
+++ resolved
@@ -138,7 +138,6 @@
           set -eo pipefail
           cargo make --cwd llm build-ollama
           cd test
-<<<<<<< HEAD
           golem app build -b ollama-debug
           golem app deploy -b ollama-debug
           golem worker new -e GOLEM_OLLAMA_BASE_URL=http://localhost:11434 test:llm/ollama-1
@@ -149,19 +148,7 @@
           golem worker invoke test:llm/ollama-1 test5 | grep -v "ERROR: " 
           golem worker invoke test:llm/ollama-1 test6 | grep -v "ERROR: "
           golem worker invoke test:llm/ollama-1 test7 | grep -v "ERROR: "
-=======
-          golem-cli app build -b ollama-debug
-          golem-cli app deploy -b ollama-debug
-          golem-cli worker new -e GOLEM_OLLAMA_BASE_URL=http://localhost:11434 test:llm/ollama-1
-          golem-cli worker invoke test:llm/ollama-1 test1
-          golem-cli worker invoke test:llm/ollama-1 test2
-          golem-cli worker invoke test:llm/ollama-1 test3
-          golem-cli worker invoke test:llm/ollama-1 test4
-          golem-cli worker invoke test:llm/ollama-1 test5
-          golem-cli worker invoke test:llm/ollama-1 test6
-          golem-cli worker invoke test:llm/ollama-1 test7
-          golem-cli worker invoke test:llm/ollama-1 test8
->>>>>>> bd637a02
+          golem worker invoke test:llm/ollama-1 test8 | grep -v "ERROR: "
   publish-all:
     needs:
       - tests
