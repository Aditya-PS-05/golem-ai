--- conflicted
+++ resolved
@@ -154,15 +154,10 @@
 environment = get_env "ENVIRONMENT"
 is_dev = eq ${environment} "dev"
 
-<<<<<<< HEAD
-
 
 targets = array llm_openai llm_anthropic llm_grok llm_openrouter llm_ollama web_search_brave web_search_google web_search_serper web_search_tavily search_algolia search_elasticsearch search_meilisearch search_opensearch search_typesense
 
 
-=======
-targets = array llm_openai llm_anthropic llm_grok llm_openrouter llm_ollama llm_bedrock search_algolia search_elasticsearch search_meilisearch search_opensearch search_typesense
->>>>>>> 0a2ecd6b
 for target in ${targets}
     if ${is_portable}
         if ${is_dev}
